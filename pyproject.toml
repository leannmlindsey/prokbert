--- conflicted
+++ resolved
@@ -4,11 +4,7 @@
 
 [project]
 name = "prokbert"
-<<<<<<< HEAD
-version = "0.0.21"
-=======
 version = "0.0.34"
->>>>>>> d3ae524b
 description = "ProkBERT"
 readme = "README.md"
 requires-python = ">=3.7"
