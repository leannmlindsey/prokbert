--- conflicted
+++ resolved
@@ -4,11 +4,7 @@
 
 [project]
 name = "prokbert"
-<<<<<<< HEAD
-version = "0.0.35"
-=======
 version = "0.1.0"
->>>>>>> dcac3eff
 description = "ProkBERT"
 readme = "README.md"
 requires-python = ">=3.7"
